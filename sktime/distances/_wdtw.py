# -*- coding: utf-8 -*-
__author__ = ["chrisholder"]

import warnings
from typing import Any

import numpy as np
from numba import njit
from numba.core.errors import NumbaWarning

from sktime.distances._squared import _local_squared_distance
from sktime.distances.base import DistanceCallable, NumbaDistance
from sktime.distances.lower_bounding import resolve_bounding_matrix

# Warning occurs when using large time series (i.e. 1000x1000)
warnings.simplefilter("ignore", category=NumbaWarning)


class _WdtwDistance(NumbaDistance):
    r"""Weighted dynamic time warping (wdtw) distance between two time series.

<<<<<<< HEAD
    Uses  DTW with a weighted pairwise distance matrix rather than a window. When
    creating the distance matrix $M$, a weight penalty  $w_{|i-j|}$ for a warping
    distance of $|i-j|$ is applied, so that
    .. math::
    M_{i,j}=  w(|i-j|) (a_i-b_j)^2.
    A logistic weight function, proposed in [1] is used, so that a warping of $a$ places
    imposes a weighting of
    .. math::
    w(x)=\frac{w_{max}}{1+e^{-g(x-m/2)}},

=======
    Uses DTW with a weighted pairwise distance matrix rather than a window. When
    creating the distance matrix $M$, a weight penalty  $w_{|i-j|}$ for a warping
    distance of $|i-j|$ is applied, so that for series a = <a_1, ..., a_m> and
    b=<b_1,...,b_m>,

    .. math::
    M_{i,j}=  w(|i-j|) (a_i-b_j)^2.
    A logistic weight function, proposed in [1] is used, so that a warping of $x$ places
    imposes a weighting of
    .. math::
    w(x)=\frac{w_{max}}{1+e^{-g(x-m/2)}},
>>>>>>> 667ce45c
    where $w_{max}$ is an upper bound on the weight (set to 1), $m$ is the series
    length and $g$ is a parameter that controls the penalty level for larger warpings.
    The greater $g$ is, the greater the penalty for warping. Once $M$ is found,
    standard dynamic time warping is applied.

    References
    ----------
    ..[1] Jeong, Y., Jeong, M., Omitaomu, O.: Weighted dynamic time warping for time
<<<<<<< HEAD
    series classification. Pattern Recognition 44, 2231–2240 (2011
=======
    series classification. Pattern Recognition 44, 2231–2240 (2011)
>>>>>>> 667ce45c
    """

    def _distance_factory(
        self,
        x: np.ndarray,
        y: np.ndarray,
        window: int = None,
        itakura_max_slope: float = None,
        bounding_matrix: np.ndarray = None,
        g: float = 0.0,
        **kwargs: Any,
    ) -> DistanceCallable:
        """Create a no_python compiled wdtw distance callable.

        Parameters
        ----------
        x: np.ndarray (2d array)
            First time series.
        y: np.ndarray (2d array)
            Second time series.
        window: float, defaults = None
            Integer that is the radius of the sakoe chiba window (if using Sakoe-Chiba
            lower bounding). Must be between 0 and 1.
        itakura_max_slope: float, defaults = None
            Gradient of the slope for Itakura parallelogram (if using Itakura
            Parallelogram lower bounding). Must be between 0 and 1.
        bounding_matrix: np.ndarray (2d of size mxn where m is len(x) and n is len(y)),
                                        defaults = None)
            Custom bounding matrix to use. If defined then other lower_bounding params
            are ignored. The matrix should be structure so that indexes considered in
            bound should be the value 0. and indexes outside the bounding matrix should
            be infinity.
        g: float, defaults = 0.
            Constant that controls the curvature (slope) of the function; that is, g
            controls the level of penalisation for the points with larger phase
            difference.
        kwargs: Any
            Extra kwargs.


        Returns
        -------
        Callable[[np.ndarray, np.ndarray], float]
            No_python compiled wdtw distance callable.

        Raises
        ------
        ValueError
            If the input time series is not a numpy array.
            If the input time series doesn't have exactly 2 dimensions.
            If the sakoe_chiba_window_radius is not an integer.
            If the itakura_max_slope is not a float or int.
            If the value of g is not a float
        """
        _bounding_matrix = resolve_bounding_matrix(
            x, y, window, itakura_max_slope, bounding_matrix
        )

        if not isinstance(g, float):
            raise ValueError(
                f"The value of g must be a float. The current value is {g}"
            )

        @njit(cache=True)
        def numba_wdtw_distance(
            _x: np.ndarray,
            _y: np.ndarray,
        ) -> float:
            cost_matrix = _weighted_cost_matrix(_x, _y, _bounding_matrix, g)
            return cost_matrix[-1, -1]

        return numba_wdtw_distance


@njit(cache=True)
def _weighted_cost_matrix(
    x: np.ndarray, y: np.ndarray, bounding_matrix: np.ndarray, g: float
):
    """Compute the wdtw cost matrix between two time series.

    Parameters
    ----------
    x: np.ndarray (2d array)
        First time series.
    y: np.ndarray (2d array)
        Second time series.
    bounding_matrix: np.ndarray (2d of size mxn where m is len(x) and n is len(y))
        Bounding matrix where the values in bound are marked by finite values and
        outside bound points are infinite values.
    g: float
        Constant that controls the curvature (slope) of the function; that is, g
        controls the level of penalisation for the points with larger phase difference.

    Returns
    -------
    np.ndarray
        Weighted cost matrix between x and y time series.
    """
    x_size = x.shape[0]
    y_size = y.shape[0]
    cost_matrix = np.full((x_size + 1, y_size + 1), np.inf)
    cost_matrix[0, 0] = 0.0

    weight_vector = np.array(
        [1 / (1 + np.exp(-g * (i - x_size / 2))) for i in range(0, x_size)]
    )

    for i in range(x_size):
        for j in range(y_size):
            if np.isfinite(bounding_matrix[i, j]):
                cost_matrix[i + 1, j + 1] = min(
                    cost_matrix[i, j + 1], cost_matrix[i + 1, j], cost_matrix[i, j]
                ) + weight_vector[np.abs(i - j)] * _local_squared_distance(x[i], y[j])

    return cost_matrix[1:, 1:]<|MERGE_RESOLUTION|>--- conflicted
+++ resolved
@@ -19,18 +19,6 @@
 class _WdtwDistance(NumbaDistance):
     r"""Weighted dynamic time warping (wdtw) distance between two time series.
 
-<<<<<<< HEAD
-    Uses  DTW with a weighted pairwise distance matrix rather than a window. When
-    creating the distance matrix $M$, a weight penalty  $w_{|i-j|}$ for a warping
-    distance of $|i-j|$ is applied, so that
-    .. math::
-    M_{i,j}=  w(|i-j|) (a_i-b_j)^2.
-    A logistic weight function, proposed in [1] is used, so that a warping of $a$ places
-    imposes a weighting of
-    .. math::
-    w(x)=\frac{w_{max}}{1+e^{-g(x-m/2)}},
-
-=======
     Uses DTW with a weighted pairwise distance matrix rather than a window. When
     creating the distance matrix $M$, a weight penalty  $w_{|i-j|}$ for a warping
     distance of $|i-j|$ is applied, so that for series a = <a_1, ..., a_m> and
@@ -42,7 +30,6 @@
     imposes a weighting of
     .. math::
     w(x)=\frac{w_{max}}{1+e^{-g(x-m/2)}},
->>>>>>> 667ce45c
     where $w_{max}$ is an upper bound on the weight (set to 1), $m$ is the series
     length and $g$ is a parameter that controls the penalty level for larger warpings.
     The greater $g$ is, the greater the penalty for warping. Once $M$ is found,
@@ -51,11 +38,7 @@
     References
     ----------
     ..[1] Jeong, Y., Jeong, M., Omitaomu, O.: Weighted dynamic time warping for time
-<<<<<<< HEAD
-    series classification. Pattern Recognition 44, 2231–2240 (2011
-=======
     series classification. Pattern Recognition 44, 2231–2240 (2011)
->>>>>>> 667ce45c
     """
 
     def _distance_factory(
